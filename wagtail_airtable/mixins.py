import sys
from importlib import import_module
from ast import literal_eval
from logging import getLogger

from airtable import Airtable
from django.conf import settings
from django.db import models
from django.utils.functional import cached_property
from requests import HTTPError

from .tests import MockAirtable

logger = getLogger(__name__)


TESTING = any(x in ["test", "runtests.py"] for x in sys.argv)


class AirtableMixin(models.Model):
    """A mixin to update an Airtable when a model object is saved or deleted."""

    AIRTABLE_BASE_KEY = None
    AIRTABLE_TABLE_NAME = None
    AIRTABLE_UNIQUE_IDENTIFIER = None

    # On import, a lot of saving happens, so this attribute gets set to True during import and could be
    # used as a bit of logic to skip a post_save signal, for example.
    _skip_signals = False
    # If the Airtable integration for this model is enabled. Used for sending data to Airtable.
    _is_enabled = False
    # If the Airtable api setup is complete in this model. Used for singleton-like setup_airtable() method.
    _ran_airtable_setup = False
    # Upon save, should this model's data be sent to Airtable?
    # This is an internal variable. Both _push_to_airtable and push_to_airtable needs to be True
    # before a push to Airtable will happen.
    # _push_to_airtable is for internal use only
    _push_to_airtable = False
    # Case for disabling this: when importing data from Airtable as to not
    # ... import data, save the model, and push the same data back to Airtable.
    # push_to_airtable can be set from outside the model
    push_to_airtable = True

    airtable_record_id = models.CharField(max_length=35, db_index=True, blank=True)

    def get_custom_save_method(self, save_string):
        location, save_name = save_string.rsplit(".", 1)
        module = import_module(location)
        method = getattr(module, save_name)
        return method

    def setup_airtable(self) -> None:
        """
        This method is used in place of __init__() as to not check global settings and
        set the Airtable api client over and over again.

        self._ran_airtable_setup is used to ensure this method is only ever run once.
        """
        if not self._ran_airtable_setup:
            # Don't run this more than once on a model.
            self._ran_airtable_setup = True

            if not hasattr(settings, "AIRTABLE_IMPORT_SETTINGS") or not getattr(
                settings, "WAGTAIL_AIRTABLE_ENABLED", False
            ):
                # No AIRTABLE_IMPORT_SETTINGS were found. Skip checking for settings.
                return None

            # Look for airtable settings. Default to an empty dict.
            AIRTABLE_SETTINGS = settings.AIRTABLE_IMPORT_SETTINGS.get(
                self._meta.label, {}
            )

            self.AIRTABLE_BASE_URL = AIRTABLE_SETTINGS.get("AIRTABLE_BASE_URL", None)
            # Set the airtable settings.
            self.AIRTABLE_BASE_KEY = AIRTABLE_SETTINGS.get("AIRTABLE_BASE_KEY")
            self.AIRTABLE_TABLE_NAME = AIRTABLE_SETTINGS.get("AIRTABLE_TABLE_NAME")
            self.AIRTABLE_UNIQUE_IDENTIFIER = AIRTABLE_SETTINGS.get(
                "AIRTABLE_UNIQUE_IDENTIFIER"
            )
            self.AIRTABLE_SERIALIZER = AIRTABLE_SETTINGS.get("AIRTABLE_SERIALIZER")
            if (
                AIRTABLE_SETTINGS
                and settings.AIRTABLE_API_KEY
                and self.AIRTABLE_BASE_KEY
                and self.AIRTABLE_TABLE_NAME
                and self.AIRTABLE_UNIQUE_IDENTIFIER
            ):
                if not TESTING:
                    self.airtable_client = Airtable(
                        self.AIRTABLE_BASE_KEY,
                        self.AIRTABLE_TABLE_NAME,
                        api_key=settings.AIRTABLE_API_KEY,
                    )
                else:
                    self.airtable_client = MockAirtable(
                        self.AIRTABLE_BASE_KEY,
                        self.AIRTABLE_TABLE_NAME,
                        api_key=settings.AIRTABLE_API_KEY,
                    )

                self._push_to_airtable = True
                self._is_enabled = True
            else:
                logger.warning(
                    f"Airtable settings are not enabled for the {self._meta.verbose_name} "
                    f"({self._meta.model_name}) model"
                )

    def get_record_usage_url(self):
        if self.is_airtable_enabled and self.AIRTABLE_BASE_URL and self.airtable_record_id:
            url = self.AIRTABLE_BASE_URL.rstrip('/')
            return f"{url}/{self.airtable_record_id}"
        return None

    @property
    def is_airtable_enabled(self):
        """
        Used in the template to determine if a model can or cannot be imported from Airtable.
        """
        if not self._ran_airtable_setup:
            self.setup_airtable()
        return self._is_enabled

    def get_import_fields(self):
        """
        When implemented, should return a dictionary of the mapped fields from Airtable to the model.
        ie.
            {
                "Airtable Column Name": "model_field_name",
                ...
            }
        """
        raise NotImplementedError

    def get_export_fields(self):
        """
        When implemented, should return a dictionary of the mapped fields from Airtable to the model.
        ie.
            {
                "airtable_column": self.airtable_column,
                "annual_fee": self.annual_fee,
            }
        """
        raise NotImplementedError

    @cached_property
    def mapped_export_fields(self):
        return self.get_export_fields()

    def create_record(self) -> dict:
        """
        Create or update a record.

        The create_record() method will look for an Airtable match before trying
        to create a new Airtable record (that comes with a new airtable_record_id).

        This function needs to check for a matched record in Airtable first just in case
        some data became out of sync, or one person worked in Airtable and one worked in
        Wagtail. The idea here is to marry those records whenever possible instead of
        duplicating Airtable records.

        If a record in Airtable exists, update this object with the found record_id. (Prevent record duplication)
        But if a record is NOT found in Airtable, create a new record.
        """
        matched_record = self.match_record()
        if matched_record:
            record = self.update_record(matched_record)
        else:
            record = self.airtable_client.insert(self.mapped_export_fields)

        self.airtable_record_id = record["id"]
        return record

    def check_record_exists(self, airtable_record_id) -> bool:
        """
        Check if a record exists in an Airtable by its exact Airtable Record ID.

        This will trigger an Airtable API request.
        Returns a True/False response.
        """
        try:
            record = self.airtable_client.get(airtable_record_id)
        except HTTPError:
            record = {}
        return bool(record)

    def update_record(self, airtable_record_id=None):
        """
        Update a record.

        Before updating a record this will check to see if a record even exists
        in Airtable. If a record is not found using its Airtable record_id it cannot
        be updated and may throw an unexpected error.

        If a record DOES exist based on its Airtable record_id, we can update that particular row.
        If a record does NOT exist in Airtable, a new record will need to be created.
        """
        airtable_record_id = airtable_record_id or self.airtable_record_id
        if self.check_record_exists(airtable_record_id):
            # Record exists in Airtable
            record = self.airtable_client.update(airtable_record_id, self.mapped_export_fields)
        else:
            # No record exists in Airtable. Create a new record now.
            record = self.create_record()

        self.airtable_record_id = record["id"]
        return record

    def delete_record(self) -> bool:
        """
        Deletes a record from Airtable, but does not delete the object from Django.

        Returns True if the record is successfully deleted, otherwise False.
        """
        try:
            response = self.airtable_client.delete(self.airtable_record_id)
            deleted = response["deleted"]
        except HTTPError:
            deleted = False
        return deleted

    def match_record(self) -> str:
        """
        Look for a record in an Airtable. Search by the AIRTABLE_UNIQUE_IDENTIFIER.

        Instead of looking for an Airtable record by it's exact Record ID, it will
        search through the specified Airtable column for a specific value.

        WARNING: If more than one record is found, the first one in the returned
        list of records (a list of dicts) will be used.

        This differs from check_record_exists() as this will return the record string
        (or an empty string if a record is not found), whereas check_record_exists()
        will return a True/False boolean to let you know if a record simply exists,
        or doesn't exist.
        """
        if type(self.AIRTABLE_UNIQUE_IDENTIFIER) == dict:
            keys = list(self.AIRTABLE_UNIQUE_IDENTIFIER.keys())
            values = list(self.AIRTABLE_UNIQUE_IDENTIFIER.values())
            # TODO: Edge case handling:
            #       - Handle multiple dictionary keys
            #       - Handle empty dictionary
            airtable_column_name = keys[0]
            model_field_name = values[0]
            value = getattr(self, model_field_name)
        else:
            _airtable_unique_identifier = self.AIRTABLE_UNIQUE_IDENTIFIER
            value = getattr(self, _airtable_unique_identifier)
            airtable_column_name = self.AIRTABLE_UNIQUE_IDENTIFIER
        records = self.airtable_client.search(airtable_column_name, value)
        total_records = len(records)
        if total_records:
            # If more than 1 record was returned log a warning.
            if total_records > 1:
                logger.info(
                    f"Found {total_records} Airtable records for {airtable_column_name}={value}. "
                    f"Using first available record ({records[0]['id']}) and ignoring the others."
                )
            # Always return the first record
            return records[0]["id"]

        return ""

    def refresh_mapped_export_fields(self) -> None:
        """Delete the @cached_property caching on self.mapped_export_fields."""
        try:
            del self.mapped_export_fields
        except Exception:
            # Doesn't matter what the error is.
            pass

    @classmethod
    def parse_request_error(cls, error):
        """
        Parse an Airtable/requests HTTPError string.

        Example: 401 Client Error: Unauthorized for url: https://api.airtable.com/v0/appYourAppId/Your%20Table?filterByFormula=.... [Error: {'type': 'AUTHENTICATION_REQUIRED', 'message': 'Authentication required'}]
        Example: 503 Server Error: Service Unavailable for url: https://api.airtable.com/v0/appXXXXXXXX/BaseName'
        """
        if not error or "503 Server Error" in error:
            # If there is a 503 error
            return {
                "status_code": 503,
                "type": "SERVICE_UNAVAILABLE",
                "message": "Airtable may be down, or is otherwise unreachable"
            }

        code = int(error.split(":", 1)[0].split(" ")[0])
        if code == 502:
            # If there is a 502 error
            return {
                "status_code": code,
                "type": "SERVER_ERROR",
                "message": "Service may be down, or is otherwise unreachable"
            }

        error_json = error.split("[Error: ")[1].rstrip("]")
        if error_json == "NOT_FOUND":  # 404's act different
            return {
                "status_code": code,
                "type": "NOT_FOUND",
                "message": "Record not found",
            }
        else:
            error_info = literal_eval(error_json)
            return {
                "status_code": code,
                "type": error_info["type"],
                "message": error_info["message"],
            }

    def save_to_airtable(self):
        """
        If there's an existing airtable record id, update the row.
        Otherwise attempt to create a new record.
        """
<<<<<<< HEAD
=======

        # Save to database first so we get pk, in case it's used for uniqueness
        saved_model = super().save(*args, **kwargs)
>>>>>>> 7770c9e3
        self.setup_airtable()
        if self._push_to_airtable and self.push_to_airtable:
            # Every airtable model needs mapped fields.
            # mapped_export_fields is a cached property. Delete the cached prop and get new values upon save.
            self.refresh_mapped_export_fields()
            if self.airtable_record_id:
                # If this model has an airtable_record_id, attempt to update the record.
                try:
                    self.update_record()
                except HTTPError as e:
                    error = self.parse_request_error(e.args[0])
                    message = (
                        f"Could not update Airtable record. Reason: {error['message']}"
                    )
                    logger.warning(message)
                    # Used in the `after_edit_page` hook. If it exists, an error message will be displayed.
                    self._airtable_update_error = message
            else:
                # Creating a record will also search for an existing field match
                # ie. Looks for a matching `slug` in Airtable and Wagtail/Django
                try:
                    self.create_record()
                    # Save once more so the airtable_record_id is stored.
                    super().save(*args, **kwargs)
                except HTTPError as e:
                    error = self.parse_request_error(e.args[0])
                    message = (
                        f"Could not create Airtable record. Reason: {error['message']}"
                    )
                    logger.warning(message)
                    # Used in the `after_edit_page` hook. If it exists, an error message will be displayed.
                    self._airtable_update_error = message

    def save(self, *args, **kwargs):
        saved_model = super().save(*args, **kwargs) # Save to database first so we get pk, in case it's used for uniqueness

        if settings.get("WAGTAIL_AIRTABLE_SAVE_SYNC", True):
            # If WAGTAIL_AIRTABLE_SAVE_SYNC is set to True we do it the synchronous way
            self.save_to_airtable()

        return saved_model

    def delete(self, *args, **kwargs):
        self.setup_airtable()
        if self.push_to_airtable and self._push_to_airtable and self.airtable_record_id:
            # Try to delete the record from the Airtable.
            self.delete_record()
        return super().delete(*args, **kwargs)

    class Meta:
        abstract = True<|MERGE_RESOLUTION|>--- conflicted
+++ resolved
@@ -315,12 +315,9 @@
         If there's an existing airtable record id, update the row.
         Otherwise attempt to create a new record.
         """
-<<<<<<< HEAD
-=======
 
         # Save to database first so we get pk, in case it's used for uniqueness
         saved_model = super().save(*args, **kwargs)
->>>>>>> 7770c9e3
         self.setup_airtable()
         if self._push_to_airtable and self.push_to_airtable:
             # Every airtable model needs mapped fields.
@@ -353,6 +350,7 @@
                     logger.warning(message)
                     # Used in the `after_edit_page` hook. If it exists, an error message will be displayed.
                     self._airtable_update_error = message
+        return saved_model
 
     def save(self, *args, **kwargs):
         saved_model = super().save(*args, **kwargs) # Save to database first so we get pk, in case it's used for uniqueness
